*.py[co]
__pycache__/

# build files
/build
/dist
/*.egg
/*.egg-info/
/*.egg-link
/docs/_build
<<<<<<< HEAD
/data/hdf5/Download/*.h5
.idea
=======

# downloaded test samples
/data/hdf5/Download/*.h5

# PyCharm settings
.idea

# Mac OS X
.DS_Store
>>>>>>> dd5ab76b
<|MERGE_RESOLUTION|>--- conflicted
+++ resolved
@@ -8,10 +8,6 @@
 /*.egg-info/
 /*.egg-link
 /docs/_build
-<<<<<<< HEAD
-/data/hdf5/Download/*.h5
-.idea
-=======
 
 # downloaded test samples
 /data/hdf5/Download/*.h5
@@ -20,5 +16,4 @@
 .idea
 
 # Mac OS X
-.DS_Store
->>>>>>> dd5ab76b
+.DS_Store