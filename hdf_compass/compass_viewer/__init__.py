##############################################################################
# Copyright by The HDF Group.                                                #
# All rights reserved.                                                       #
#                                                                            #
# This file is part of the HDF Compass Viewer. The full HDF Compass          #
# copyright notice, including terms governing use, modification, and         #
# terms governing use, modification, and redistribution, is contained in     #
# the file COPYING, which can be found at the root of the source code        #
# distribution tree.  If you do not have access to this file, you may        #
# request a copy from help@hdfgroup.org.                                     #
##############################################################################

"""
Main module for HDFCompass.

Defines the App class, along with supporting infrastructure.
"""
from __future__ import absolute_import, division, print_function, unicode_literals

# Must be at the top, to ensure we're the first to call matplotlib.use.
import matplotlib
matplotlib.use('WXAgg')

import wx

import logging
log = logging.getLogger(__name__)
log.addHandler(logging.NullHandler())

from hdf_compass import compass_model
from hdf_compass import utils

from .events import ID_COMPASS_OPEN
from . import container, array, keyvalue, image, frame, text

__version__ = utils.__version__


class CompassImageList(wx.ImageList):

    """
    A specialized type of image list, to support icons from Node subclasses.

    Instances of this class hold only square icons, of the size specified
    when created.  The appropriate icon index for a particular Node subclass is
    retrieved using get_index(nodeclass).

    Image addition and indexing is completely bootstrapped; there's no need
    to manually add or register Node classes with this class.  Just call
    get_index and the object will figure it out.
    """

    def __init__(self, size):
        """ Create a new list holding square icons of the given size. """
        wx.ImageList.__init__(self, size, size)
        self._indices = {}
        self._size = size

    def get_index(self, node_class):
        """ Retrieve an index appropriate for the given Node subclass. """

        if node_class not in self._indices:
            png = wx.Bitmap(node_class.icons[self._size], wx.BITMAP_TYPE_ANY)
            idx = self.Add(png)
            self._indices[node_class] = idx

        return self._indices[node_class]


class CompassApp(wx.App):

    """
    The main application object for HDFCompass.

    This mainly handles ID_COMPASS_OPEN events, which are requests to launch
    a new window viewing a particular node.  Also contains a dict of
    CompassImageLists, indexed by image width.
    """

    def __init__(self, redirect):
        """ Constructor.  If *redirect*, show a windows with console output.
        """
        wx.App.__init__(self, redirect)

        self.imagelists = {}
        for size in (16, 24, 32, 48, 64):
            self.imagelists[size] = CompassImageList(size)

        self.Bind(wx.EVT_MENU, self.on_compass_open, id=ID_COMPASS_OPEN)

        self.SetAppName("HDFCompass")

    def on_compass_open(self, evt):
        """ A request has been made to open a node from somewhere in the GUI
        """
        open_node(evt.node, evt.kwds.get('pos'))

    def MacOpenFile(self, filename):
        """ A file has been dropped onto the app icon """
        url = 'file://' + filename
        open_store(url)


def open_node(node, pos=None):
    """ Open a viewer frame appropriate for the given Node instance.
    
    node:   Node instance to open
    pos:    2-tuple with current window position (used to avoid overlap).
    """
    
    if pos is not None:
        # The thing we get from GetPosition isn't really a tuple, so
        # you have to manually cast entries to int or it silently fails.
        new_pos =(int(pos[0])+40, int(pos[1])+40)
    else:
        new_pos = None

    log.debug("Top-level open called for %s" % node)

    if isinstance(node, compass_model.Container):
        f = container.ContainerFrame(node, pos=new_pos)
        f.Show()

    elif isinstance(node, compass_model.Array):
        f = array.ArrayFrame(node, pos=new_pos)
        f.Show()

    elif isinstance(node, compass_model.Xml):
        f = text.XmlFrame(node, pos=new_pos)
        f.Show()

    elif isinstance(node, compass_model.Text):
        f = text.TextFrame(node, pos=new_pos)
        f.Show()

    elif isinstance(node, compass_model.KeyValue):
        f = keyvalue.KeyValueFrame(node, pos=new_pos)
        f.Show()

    elif isinstance(node, compass_model.Image):
        f = image.ImageFrame(node, pos=pos)
        f.Show()
    else:
        pass

        
def open_store(url):
    """ Open the url using the first matching registered Store class.

    Returns True if the url was successfully opened, False otherwise.
    """
    stores = [x for x in compass_model.get_stores() if x.can_handle(url)]

    if len(stores) > 0:
        instance = stores[0](url)
        open_node(instance.root)
        return True

    return False


def can_open_store(url):
    """ checks url for first matching registered Store class.

    Returns True if the url can be successfully opened, False otherwise.
    """
    stores = [x for x in compass_model.get_stores() if x.can_handle(url)]

    if len(stores) > 0:
        instance = stores[0](url)
        return True

    return False


def load_plugins():
    """ Helper function that attempts to load all the plugins """

    from hdf_compass import compass_model

    try:
        from hdf_compass import filesystem_model
    except ImportError:
        log.info("Filesystem plugin not loaded")

    try:
        from hdf_compass import array_model
    except ImportError:
        log.info("Array plugin not loaded")

    try:
        from hdf_compass import hdf5_model
    except ImportError:
        log.info("HDF plugin not loaded")

    try:
        from hdf_compass import bag_model
    except ImportError:
        log.info("BAG plugin not loaded")

    try:
        from hdf_compass import asc_model
    except ImportError:
        log.info("Ascii grid plugin not loaded")

    try:
        from hdf_compass import opendap_model
    except ImportError:
        log.info("Opendap plugin not loaded")


def run():
<<<<<<< HEAD
    """ Run HDFCompass.  Handles all command-line arguments, etc.
    """
=======
    """ Run HDFCompass.  Handles all command-line arguments, etc. """

>>>>>>> 1d3ddf18
    import sys
    import os.path as op

    app = CompassApp(False)

    load_plugins()

    urls = sys.argv[1:]
    
    for url in urls:
        if "://" not in url:
            # assumed to be file path
            url = utils.path2url(op.abspath(url))
        if not open_store(url):
            log.warning('Failed to open "%s"; no handlers' % url)

    f = frame.InitFrame()
    
    if utils.is_darwin:
        wx.MenuBar.MacSetCommonMenuBar(f.GetMenuBar())
    else:
        f.Show()
        
    app.MainLoop()<|MERGE_RESOLUTION|>--- conflicted
+++ resolved
@@ -210,13 +210,8 @@
 
 
 def run():
-<<<<<<< HEAD
-    """ Run HDFCompass.  Handles all command-line arguments, etc.
-    """
-=======
     """ Run HDFCompass.  Handles all command-line arguments, etc. """
 
->>>>>>> 1d3ddf18
     import sys
     import os.path as op
 
